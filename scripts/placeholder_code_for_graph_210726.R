## This script reads in the base compositions of the 2019 GEO search which is filtered for the most frequent library types and limits the number of examples 
## of one library to 400.
## Base compositions are fed into UMAP to get a two dimensional representation of the data.
## Base compositions from one additional library (mimicking the library to test) get projected onto the existing UMAP.
## Currently, there is one graph, showing the compositions from the library and the test one on top.
## Eventually, there should also be a table and maybe a heatmap showing the probabilities for all library types, but this code doesn't exist yet.


## Loading packages

library(umap)
library(tidyverse)

## Getting input file path
<<<<<<< HEAD
args = commandArgs()

## Loading gathered library compositions

read_tsv("data/output_210709.tsv") -> output
read_tsv(stdin(), col_names = F) -> test.import

## header for the handling of the test library
=======
args = commandArgs(trailingOnly=TRUE)

## Loading gathered library compositions
read_tsv("../data/output_210709.tsv") -> output
read_tsv(cat(args[2], "/test_library_composition.txt")) -> test.import
>>>>>>> ad6a09d8

header <- as.character(expression(A1, C1, G1, T1, N1, A2, C2, G2, T2, N2, A3, C3, G3, T3, N3, A4, C4, G4, T4, N4, A5, C5, G5, T5, N5, A6, C6, G6, T6, N6, A7, C7, G7, T7, N7, A8, C8, G8, T8, N8, A9, C9, G9, T9, N9, A10, C10, G10, T10, N10, A11, C11, G11, T11, N11, A12, C12, G12, T12, N12, A13, C13, G13, T13, N13, A14, C14, G14, T14, N14, A15, C15, G15, T15, N15, A16, C16, G16, T16, N16, A17, C17, G17, T17, N17, A18, C18, G18, T18, N18, A19, C19, G19, T19, N19, A20, C20, G20, T20, N20, A21, C21, G21, T21, N21, A22, C22, G22, T22, N22, A23, C23, G23, T23, N23, A24, C24, G24, T24, N24, A25, C25, G25, T25, N25, A26, C26, G26, T26, N26, A27, C27, G27, T27, N27, A28, C28, G28, T28, N28, A29, C29, G29, T29, N29, A30, C30, G30, T30, N30, A31, C31, G31, T31, N31, A32, C32, G32, T32, N32, A33, C33, G33, T33, N33, A34, C34, G34, T34, N34, A35, C35, G35, T35, N35, A36, C36, G36, T36, N36, A37, C37, G37, T37, N37, A38, C38, G38, T38, N38, A39, C39, G39, T39, N39, A40, C40, G40, T40, N40, A41, C41, G41, T41, N41, A42, C42, G42, T42, N42, A43, C43, G43, T43, N43, A44, C44, G44, T44, N44, A45, C45, G45, T45, N45, A46, C46, G46, T46, N46, A47, C47, G47, T47, N47, A48, C48, G48, T48, N48, A49, C49, G49, T49, N49, A50, C50, G50, T50, N50
))

## Some tidying

output %>% 
  select(-257) %>% 
  drop_na() %>%  # get rid of the ones that don't have compositions
  mutate(Nsum = rowSums(select(.,starts_with("N")))) %>% 
  filter(Nsum < 301) %>% # select the ones which have a relatively low percentage of N
  drop_na() %>% 
  select(-starts_with("N"), -Nsum) %>% # disregarding Ns
  distinct(srr_number, .keep_all = T) -> compositions # deduplicating SRR numbers (I checked, some are duplicated, they are carried through from 
                                                      # the original search from entries with very similar titles. They appear to be the same data sets.)
<<<<<<< HEAD

colnames(test.import) <- header

=======
>>>>>>> ad6a09d8
test.import %>% 
  drop_na() %>%  # get rid of the ones that don't have compositions
  mutate(Nsum = rowSums(select(.,starts_with("N")))) %>% 
  filter(Nsum < 301) %>% # should give a warning here instead
  drop_na() %>% 
<<<<<<< HEAD
  select(-starts_with("N"), -Nsum) -> test # disregarding Ns
=======
  select(-starts_with("N"), -Nsum) %>% # disregarding Ns
  distinct(srr_number, .keep_all = T) -> test
>>>>>>> ad6a09d8

## Arranging data for UMAP

compositions %>% 
  select(-species, -lib_type, -serial_num, -URL, - title) %>% 
  column_to_rownames("srr_number") -> umap.data

compositions %>% 
 select(serial_num, species, lib_type, srr_number, title) -> umap.annotations


## Arranging test data

test %>% 
<<<<<<< HEAD
  as.data.frame() -> test.data
=======
  select(-species, -lib_type, -serial_num, -URL, - title) %>% 
  column_to_rownames("srr_number") -> test.data
>>>>>>> ad6a09d8


## setting global seed which should be used by umap and the predict functions

set.seed(110)


## Running UMAP

compositions_umap <- umap(umap.data, n_neighbors = 10, min_dist = 0.4) 


## Projecting test library

predict(compositions_umap, test.data) -> test_umap


## Preparing for plotting

compositions_umap$layout %>% 
  as.data.frame() %>% 
  rownames_to_column() %>% 
  as_tibble() %>% 
  rename(SRR = rowname, UMAP1 = V1, UMAP2 = V2) %>%
  left_join(umap.annotations, by = c("SRR" = "srr_number")) -> compositions_umap_results

test_umap %>% 
  as.data.frame() %>% 
  rownames_to_column() %>% 
  as_tibble() %>% 
  rename(SRR = rowname, UMAP1 = V1, UMAP2 = V2) -> test_coordinates


## Plotting

compositions_umap_results %>%
  filter(UMAP1 > -12 & UMAP1 < 25) %>% 
  filter(UMAP2 > -12 & UMAP2 < 12) %>%           #filtering to the displayed area
  mutate(lib_type = if_else(lib_type == "miRNA-Seq", "small_RNA-Seq", lib_type)) %>% 
  mutate(lib_type = if_else(lib_type == "ncRNA-Seq", "small_RNA-Seq", lib_type)) %>% 
  mutate(lib_type = if_else(lib_type == "ATAC-seq", "ATAC-Seq", lib_type)) %>% 
  ggplot(aes(UMAP1,UMAP2, colour = lib_type, group = SRR)) +
  geom_point(size = 1.5) +
  geom_point(data = test_coordinates, size = 5, colour = "#33ff66") +
  theme_bw(base_size = 14) +
  theme(legend.title = element_text(size = 12)) +
  ylim(-12, 12) +
  xlim(-12, 25) +
  guides(colour = guide_legend(override.aes = list(size=4))) + 
  theme(legend.title = element_blank()) -> compositions_umap_results_plot

compositions_umap_results_plot

## This here is the interactive version which displays the SRR numbers
## Not sure we need this, but it could be an example to try out the interactivity

#ggplotly(compositions_umap_results_plot, tooltip = "SRR")


## Coordinates and metadata

compositions_umap_results %>%
  filter(UMAP1 > -12 & UMAP1 < 25) %>% 
  filter(UMAP2 > -12 & UMAP2 < 12) %>%           #filtering to the displayed area
  mutate(lib_type = if_else(lib_type == "miRNA-Seq", "small_RNA-Seq", lib_type)) %>% 
  mutate(lib_type = if_else(lib_type == "ncRNA-Seq", "small_RNA-Seq", lib_type)) %>% 
  mutate(lib_type = if_else(lib_type == "ATAC-seq", "ATAC-Seq", lib_type)) %>% 
<<<<<<< HEAD
  write_csv(nullfile())

ggsave(filename=args[6], path="/tmp", device="png", width = 6, height = 4, units = "in")
=======
  write_csv(cat(args[2], "umap_coordinates.csv"))


ggsave(cat(args[2], "umap_plot.png"), width = 6, height = 4, units = "in")
>>>>>>> ad6a09d8
<|MERGE_RESOLUTION|>--- conflicted
+++ resolved
@@ -1,159 +1,131 @@
-## This script reads in the base compositions of the 2019 GEO search which is filtered for the most frequent library types and limits the number of examples 
-## of one library to 400.
-## Base compositions are fed into UMAP to get a two dimensional representation of the data.
-## Base compositions from one additional library (mimicking the library to test) get projected onto the existing UMAP.
-## Currently, there is one graph, showing the compositions from the library and the test one on top.
-## Eventually, there should also be a table and maybe a heatmap showing the probabilities for all library types, but this code doesn't exist yet.
-
-
-## Loading packages
-
-library(umap)
-library(tidyverse)
-
-## Getting input file path
-<<<<<<< HEAD
-args = commandArgs()
-
-## Loading gathered library compositions
-
-read_tsv("data/output_210709.tsv") -> output
-read_tsv(stdin(), col_names = F) -> test.import
-
-## header for the handling of the test library
-=======
-args = commandArgs(trailingOnly=TRUE)
-
-## Loading gathered library compositions
-read_tsv("../data/output_210709.tsv") -> output
-read_tsv(cat(args[2], "/test_library_composition.txt")) -> test.import
->>>>>>> ad6a09d8
-
-header <- as.character(expression(A1, C1, G1, T1, N1, A2, C2, G2, T2, N2, A3, C3, G3, T3, N3, A4, C4, G4, T4, N4, A5, C5, G5, T5, N5, A6, C6, G6, T6, N6, A7, C7, G7, T7, N7, A8, C8, G8, T8, N8, A9, C9, G9, T9, N9, A10, C10, G10, T10, N10, A11, C11, G11, T11, N11, A12, C12, G12, T12, N12, A13, C13, G13, T13, N13, A14, C14, G14, T14, N14, A15, C15, G15, T15, N15, A16, C16, G16, T16, N16, A17, C17, G17, T17, N17, A18, C18, G18, T18, N18, A19, C19, G19, T19, N19, A20, C20, G20, T20, N20, A21, C21, G21, T21, N21, A22, C22, G22, T22, N22, A23, C23, G23, T23, N23, A24, C24, G24, T24, N24, A25, C25, G25, T25, N25, A26, C26, G26, T26, N26, A27, C27, G27, T27, N27, A28, C28, G28, T28, N28, A29, C29, G29, T29, N29, A30, C30, G30, T30, N30, A31, C31, G31, T31, N31, A32, C32, G32, T32, N32, A33, C33, G33, T33, N33, A34, C34, G34, T34, N34, A35, C35, G35, T35, N35, A36, C36, G36, T36, N36, A37, C37, G37, T37, N37, A38, C38, G38, T38, N38, A39, C39, G39, T39, N39, A40, C40, G40, T40, N40, A41, C41, G41, T41, N41, A42, C42, G42, T42, N42, A43, C43, G43, T43, N43, A44, C44, G44, T44, N44, A45, C45, G45, T45, N45, A46, C46, G46, T46, N46, A47, C47, G47, T47, N47, A48, C48, G48, T48, N48, A49, C49, G49, T49, N49, A50, C50, G50, T50, N50
-))
-
-## Some tidying
-
-output %>% 
-  select(-257) %>% 
-  drop_na() %>%  # get rid of the ones that don't have compositions
-  mutate(Nsum = rowSums(select(.,starts_with("N")))) %>% 
-  filter(Nsum < 301) %>% # select the ones which have a relatively low percentage of N
-  drop_na() %>% 
-  select(-starts_with("N"), -Nsum) %>% # disregarding Ns
-  distinct(srr_number, .keep_all = T) -> compositions # deduplicating SRR numbers (I checked, some are duplicated, they are carried through from 
-                                                      # the original search from entries with very similar titles. They appear to be the same data sets.)
-<<<<<<< HEAD
-
-colnames(test.import) <- header
-
-=======
->>>>>>> ad6a09d8
-test.import %>% 
-  drop_na() %>%  # get rid of the ones that don't have compositions
-  mutate(Nsum = rowSums(select(.,starts_with("N")))) %>% 
-  filter(Nsum < 301) %>% # should give a warning here instead
-  drop_na() %>% 
-<<<<<<< HEAD
-  select(-starts_with("N"), -Nsum) -> test # disregarding Ns
-=======
-  select(-starts_with("N"), -Nsum) %>% # disregarding Ns
-  distinct(srr_number, .keep_all = T) -> test
->>>>>>> ad6a09d8
-
-## Arranging data for UMAP
-
-compositions %>% 
-  select(-species, -lib_type, -serial_num, -URL, - title) %>% 
-  column_to_rownames("srr_number") -> umap.data
-
-compositions %>% 
- select(serial_num, species, lib_type, srr_number, title) -> umap.annotations
-
-
-## Arranging test data
-
-test %>% 
-<<<<<<< HEAD
-  as.data.frame() -> test.data
-=======
-  select(-species, -lib_type, -serial_num, -URL, - title) %>% 
-  column_to_rownames("srr_number") -> test.data
->>>>>>> ad6a09d8
-
-
-## setting global seed which should be used by umap and the predict functions
-
-set.seed(110)
-
-
-## Running UMAP
-
-compositions_umap <- umap(umap.data, n_neighbors = 10, min_dist = 0.4) 
-
-
-## Projecting test library
-
-predict(compositions_umap, test.data) -> test_umap
-
-
-## Preparing for plotting
-
-compositions_umap$layout %>% 
-  as.data.frame() %>% 
-  rownames_to_column() %>% 
-  as_tibble() %>% 
-  rename(SRR = rowname, UMAP1 = V1, UMAP2 = V2) %>%
-  left_join(umap.annotations, by = c("SRR" = "srr_number")) -> compositions_umap_results
-
-test_umap %>% 
-  as.data.frame() %>% 
-  rownames_to_column() %>% 
-  as_tibble() %>% 
-  rename(SRR = rowname, UMAP1 = V1, UMAP2 = V2) -> test_coordinates
-
-
-## Plotting
-
-compositions_umap_results %>%
-  filter(UMAP1 > -12 & UMAP1 < 25) %>% 
-  filter(UMAP2 > -12 & UMAP2 < 12) %>%           #filtering to the displayed area
-  mutate(lib_type = if_else(lib_type == "miRNA-Seq", "small_RNA-Seq", lib_type)) %>% 
-  mutate(lib_type = if_else(lib_type == "ncRNA-Seq", "small_RNA-Seq", lib_type)) %>% 
-  mutate(lib_type = if_else(lib_type == "ATAC-seq", "ATAC-Seq", lib_type)) %>% 
-  ggplot(aes(UMAP1,UMAP2, colour = lib_type, group = SRR)) +
-  geom_point(size = 1.5) +
-  geom_point(data = test_coordinates, size = 5, colour = "#33ff66") +
-  theme_bw(base_size = 14) +
-  theme(legend.title = element_text(size = 12)) +
-  ylim(-12, 12) +
-  xlim(-12, 25) +
-  guides(colour = guide_legend(override.aes = list(size=4))) + 
-  theme(legend.title = element_blank()) -> compositions_umap_results_plot
-
-compositions_umap_results_plot
-
-## This here is the interactive version which displays the SRR numbers
-## Not sure we need this, but it could be an example to try out the interactivity
-
-#ggplotly(compositions_umap_results_plot, tooltip = "SRR")
-
-
-## Coordinates and metadata
-
-compositions_umap_results %>%
-  filter(UMAP1 > -12 & UMAP1 < 25) %>% 
-  filter(UMAP2 > -12 & UMAP2 < 12) %>%           #filtering to the displayed area
-  mutate(lib_type = if_else(lib_type == "miRNA-Seq", "small_RNA-Seq", lib_type)) %>% 
-  mutate(lib_type = if_else(lib_type == "ncRNA-Seq", "small_RNA-Seq", lib_type)) %>% 
-  mutate(lib_type = if_else(lib_type == "ATAC-seq", "ATAC-Seq", lib_type)) %>% 
-<<<<<<< HEAD
-  write_csv(nullfile())
-
-ggsave(filename=args[6], path="/tmp", device="png", width = 6, height = 4, units = "in")
-=======
-  write_csv(cat(args[2], "umap_coordinates.csv"))
-
-
-ggsave(cat(args[2], "umap_plot.png"), width = 6, height = 4, units = "in")
->>>>>>> ad6a09d8
+## This script reads in the base compositions of the 2019 GEO search which is filtered for the most frequent library types and limits the number of examples 
+## of one library to 400.
+## Base compositions are fed into UMAP to get a two dimensional representation of the data.
+## Base compositions from one additional library (mimicking the library to test) get projected onto the existing UMAP.
+## Currently, there is one graph, showing the compositions from the library and the test one on top.
+## Eventually, there should also be a table and maybe a heatmap showing the probabilities for all library types, but this code doesn't exist yet.
+
+
+## Loading packages
+
+library(umap)
+library(tidyverse)
+
+## Getting input file path
+args = commandArgs()
+
+## Loading gathered library compositions
+
+read_tsv("data/output_210709.tsv") -> output
+read_tsv(stdin(), col_names = F) -> test.import
+
+## header for the handling of the test library
+
+header <- as.character(expression(A1, C1, G1, T1, N1, A2, C2, G2, T2, N2, A3, C3, G3, T3, N3, A4, C4, G4, T4, N4, A5, C5, G5, T5, N5, A6, C6, G6, T6, N6, A7, C7, G7, T7, N7, A8, C8, G8, T8, N8, A9, C9, G9, T9, N9, A10, C10, G10, T10, N10, A11, C11, G11, T11, N11, A12, C12, G12, T12, N12, A13, C13, G13, T13, N13, A14, C14, G14, T14, N14, A15, C15, G15, T15, N15, A16, C16, G16, T16, N16, A17, C17, G17, T17, N17, A18, C18, G18, T18, N18, A19, C19, G19, T19, N19, A20, C20, G20, T20, N20, A21, C21, G21, T21, N21, A22, C22, G22, T22, N22, A23, C23, G23, T23, N23, A24, C24, G24, T24, N24, A25, C25, G25, T25, N25, A26, C26, G26, T26, N26, A27, C27, G27, T27, N27, A28, C28, G28, T28, N28, A29, C29, G29, T29, N29, A30, C30, G30, T30, N30, A31, C31, G31, T31, N31, A32, C32, G32, T32, N32, A33, C33, G33, T33, N33, A34, C34, G34, T34, N34, A35, C35, G35, T35, N35, A36, C36, G36, T36, N36, A37, C37, G37, T37, N37, A38, C38, G38, T38, N38, A39, C39, G39, T39, N39, A40, C40, G40, T40, N40, A41, C41, G41, T41, N41, A42, C42, G42, T42, N42, A43, C43, G43, T43, N43, A44, C44, G44, T44, N44, A45, C45, G45, T45, N45, A46, C46, G46, T46, N46, A47, C47, G47, T47, N47, A48, C48, G48, T48, N48, A49, C49, G49, T49, N49, A50, C50, G50, T50, N50
+))
+
+## Some tidying
+
+output %>% 
+  select(-257) %>% 
+  drop_na() %>%  # get rid of the ones that don't have compositions
+  mutate(Nsum = rowSums(select(.,starts_with("N")))) %>% 
+  filter(Nsum < 301) %>% # select the ones which have a relatively low percentage of N
+  drop_na() %>% 
+  select(-starts_with("N"), -Nsum) %>% # disregarding Ns
+  distinct(srr_number, .keep_all = T) -> compositions # deduplicating SRR numbers (I checked, some are duplicated, they are carried through from 
+                                                      # the original search from entries with very similar titles. They appear to be the same data sets.)
+
+colnames(test.import) <- header
+
+test.import %>% 
+  drop_na() %>%  # get rid of the ones that don't have compositions
+  mutate(Nsum = rowSums(select(.,starts_with("N")))) %>% 
+  filter(Nsum < 301) %>% # should give a warning here instead
+  drop_na() %>% 
+  select(-starts_with("N"), -Nsum) -> test # disregarding Ns
+
+## Arranging data for UMAP
+
+compositions %>% 
+  select(-species, -lib_type, -serial_num, -URL, - title) %>% 
+  column_to_rownames("srr_number") -> umap.data
+
+compositions %>% 
+ select(serial_num, species, lib_type, srr_number, title) -> umap.annotations
+
+
+## Arranging test data
+
+test %>% 
+  as.data.frame() -> test.data
+
+
+## setting global seed which should be used by umap and the predict functions
+
+set.seed(110)
+
+
+## Running UMAP
+
+compositions_umap <- umap(umap.data, n_neighbors = 10, min_dist = 0.4) 
+
+
+## Projecting test library
+
+predict(compositions_umap, test.data) -> test_umap
+
+
+## Preparing for plotting
+
+compositions_umap$layout %>% 
+  as.data.frame() %>% 
+  rownames_to_column() %>% 
+  as_tibble() %>% 
+  rename(SRR = rowname, UMAP1 = V1, UMAP2 = V2) %>%
+  left_join(umap.annotations, by = c("SRR" = "srr_number")) -> compositions_umap_results
+
+test_umap %>% 
+  as.data.frame() %>% 
+  rownames_to_column() %>% 
+  as_tibble() %>% 
+  rename(SRR = rowname, UMAP1 = V1, UMAP2 = V2) -> test_coordinates
+
+
+## Plotting
+
+compositions_umap_results %>%
+  filter(UMAP1 > -12 & UMAP1 < 25) %>% 
+  filter(UMAP2 > -12 & UMAP2 < 12) %>%           #filtering to the displayed area
+  mutate(lib_type = if_else(lib_type == "miRNA-Seq", "small_RNA-Seq", lib_type)) %>% 
+  mutate(lib_type = if_else(lib_type == "ncRNA-Seq", "small_RNA-Seq", lib_type)) %>% 
+  mutate(lib_type = if_else(lib_type == "ATAC-seq", "ATAC-Seq", lib_type)) %>% 
+  ggplot(aes(UMAP1,UMAP2, colour = lib_type, group = SRR)) +
+  geom_point(size = 1.5) +
+  geom_point(data = test_coordinates, size = 5, colour = "#33ff66") +
+  theme_bw(base_size = 14) +
+  theme(legend.title = element_text(size = 12)) +
+  ylim(-12, 12) +
+  xlim(-12, 25) +
+  guides(colour = guide_legend(override.aes = list(size=4))) + 
+  theme(legend.title = element_blank()) -> compositions_umap_results_plot
+
+compositions_umap_results_plot
+
+## This here is the interactive version which displays the SRR numbers
+## Not sure we need this, but it could be an example to try out the interactivity
+
+#ggplotly(compositions_umap_results_plot, tooltip = "SRR")
+
+
+## Coordinates and metadata
+
+compositions_umap_results %>%
+  filter(UMAP1 > -12 & UMAP1 < 25) %>% 
+  filter(UMAP2 > -12 & UMAP2 < 12) %>%           #filtering to the displayed area
+  mutate(lib_type = if_else(lib_type == "miRNA-Seq", "small_RNA-Seq", lib_type)) %>% 
+  mutate(lib_type = if_else(lib_type == "ncRNA-Seq", "small_RNA-Seq", lib_type)) %>% 
+  mutate(lib_type = if_else(lib_type == "ATAC-seq", "ATAC-Seq", lib_type)) %>% 
+  write_csv(nullfile())
+
+ggsave(filename=args[6], path="/tmp", device="png", width = 6, height = 4, units = "in")